require "rubygems"
require "bundler"
Bundler.setup

def gemspec
  @gemspec ||= begin
    gemspec_file = File.expand_path('../wrong.gemspec', __FILE__)
    gemspec = eval(File.read(gemspec_file), binding, gemspec_file)
  end
end

task :default => :test

desc 'run all tests (in current ruby)'
task :test do
  sh "ruby test/suite.rb"
end

rubies='1.8.6,1.8.7,1.9.1,1.9.2'
desc "run all tests with rvm, #{rubies}"
task :rvm_test do
  rvm = `which rvm`.strip
<<<<<<< HEAD
  ruby = rvm == "" ? "ruby" : "#{rvm} ruby,1.8.6,1.8.7,1.9.1,1.9.2,jruby"
  sh "#{ruby} test/suite.rb"
=======
  raise 'rvm not available, go to http://rvm.beginrescueend.com' unless rvm
  sh "#{rvm} ruby,#{rubies} test/suite.rb"
>>>>>>> 46cca736
end

desc "Build pkg/#{gemspec.full_name}.gem"
task :build => "gemspec:validate" do
  sh %{gem build wrong.gemspec}
  FileUtils.mkdir_p "pkg"
  FileUtils.mv gemspec.file_name, "pkg"
end

desc "Install the latest built gem"
task :install => :build do
  sh "gem install --local pkg/#{gemspec.file_name}"
end

namespace :release do
  task :tag do
    release_tag = "v#{gemspec.version}"
    sh "git tag -a #{release_tag} -m 'Tagging #{release_tag}'"
    sh "git push origin #{release_tag}"
  end

  task :gem => :build do
    sh "gem push pkg/#{gemspec.file_name}"
  end
end

desc "Release the current branch to GitHub and Gemcutter"
task :release => %w(release:tag release:gem)

namespace :gemspec do
  desc 'Validate the gemspec'
  task :validate do
    gemspec.validate
  end
end<|MERGE_RESOLUTION|>--- conflicted
+++ resolved
@@ -20,13 +20,9 @@
 desc "run all tests with rvm, #{rubies}"
 task :rvm_test do
   rvm = `which rvm`.strip
-<<<<<<< HEAD
   ruby = rvm == "" ? "ruby" : "#{rvm} ruby,1.8.6,1.8.7,1.9.1,1.9.2,jruby"
-  sh "#{ruby} test/suite.rb"
-=======
   raise 'rvm not available, go to http://rvm.beginrescueend.com' unless rvm
   sh "#{rvm} ruby,#{rubies} test/suite.rb"
->>>>>>> 46cca736
 end
 
 desc "Build pkg/#{gemspec.full_name}.gem"
