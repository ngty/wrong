require "./test/test_helper"

require "wrong/assert"

<<<<<<< HEAD
apropos "failures" do

=======
regarding "failures" do
  
>>>>>>> d99a1d73
  before do
    @m = Module.new do
      extend Wrong::Assert
    end
  end
<<<<<<< HEAD

  apropos "simple" do
=======
  
  regarding "simple" do
>>>>>>> d99a1d73
    test "raw boolean assert failure" do
      error = get_error { @m.assert { false } }
      puts error.message
      assert_match "false", error.message
    end

    test "raw boolean deny failure" do
      error = get_error {
        @m.deny { true }
      }
      puts error.message
      assert_match "true", error.message
    end

    test "equality failure" do
      assert_match "1 is not equal to 2", get_error {
        @m.assert { 1==2 }
      }.message
      assert_match "1 is equal to 1", get_error {
        @m.deny { 1==1 }
      }.message
    end

    test "failure of basic operations" do
      assert_match "1 is not greater than 2", get_error {
        @m.assert { 1>2 }
      }.message
      assert_match "2 is not less than 1", get_error {
        @m.assert { 2<1 }
      }.message
      assert_match "1 is not greater than or equal to 2", get_error {
        @m.assert { 1>=2 }
      }.message
      assert_match "2 is not less than or equal to 1", get_error {
        @m.assert { 2<=1 }
      }.message

      assert_match "2 is greater than 1", get_error {
        @m.deny { 2>1 }
      }.message
      assert_match "1 is less than 2", get_error {
        @m.deny { 1<2 }
      }.message
      assert_match "2 is greater than or equal to 1", get_error {
        @m.deny { 2>=1 }
      }.message
      assert_match "1 is less than or equal to 2", get_error {
        @m.deny { 1<=2 }
      }.message
    end

    test "object failure" do
      assert_match "'Color:red' is not equal to 2", get_error {
        @m.assert { Color.new("red")==2 }
      }.message
    end

    test %{multiline assert block shouldn't look any different
           than when there everything is on one line} do
      assert_match("1 is not equal to 2", get_error {
        @m.assert {
          1==
            2
        }
      }.message)
    end

  end

  regarding "accessing and printing values set outside of the assert" do
    test "use a value in the assert defined outside of it" do
      a = 1
      assert_match "1 is not equal to 2", get_error {
        @m.assert { a==2 }
      }.message
      assert_match "1 is equal to 1", get_error {
        @m.deny { a==1 }
      }.message
    end
  end

  regarding "the assert block has many statements" do
    test "only pay attention to the final statement" do
      assert_match("1 is not equal to 2", get_error {
        @m.assert {
          a = "aaa"
          b = 1 + 2
          c = ["foo", "bar"].length / 3
          if a=="aaa"
            b = 4
          end; 1==2
        }
      }.message)
    end

    test "works even if the assertion is based on stuff set previously in the block" do
      assert_match("'aaa' is not equal to 'bbb'", get_error {
        @m.assert {
          a = "aaa"
          a=="bbb"
        }
      }.message)
    end
  end

  regarding "array comparisons" do
    test "basic" do
      assert_match %{'[1, 2]' is not equal to '["a", "b"]'}, get_error {
        @m.assert { [1, 2]==%w{a b} }
      }.message
    end
  end

  regarding "hash comparisons" do
    test "basic" do
      assert_match %{'{1=>2}' is not equal to '{"a"=>"b"}'},
                   get_error {
                     @m.assert { {1=>2}=={"a"=>"b"} }
                   }.message
    end
  end

  regarding "methods that result in a boolean.  this might be hard." do
    test "string include" do
      assert_match "'abc' does not include 'cd'", get_error {
        @m.assert { "abc".include?("cd") }
      }.message
      assert_match "'abc' includes 'bc'", get_error {
        @m.deny { "abc".include?("bc") }
      }.message
    end
  end

end<|MERGE_RESOLUTION|>--- conflicted
+++ resolved
@@ -2,25 +2,16 @@
 
 require "wrong/assert"
 
-<<<<<<< HEAD
-apropos "failures" do
+regarding "failures" do
 
-=======
-regarding "failures" do
-  
->>>>>>> d99a1d73
   before do
     @m = Module.new do
       extend Wrong::Assert
     end
   end
-<<<<<<< HEAD
 
-  apropos "simple" do
-=======
-  
   regarding "simple" do
->>>>>>> d99a1d73
+
     test "raw boolean assert failure" do
       error = get_error { @m.assert { false } }
       puts error.message
